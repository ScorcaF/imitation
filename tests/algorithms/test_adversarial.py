"""Tests for `imitation.algorithms.adversarial.*` algorithms."""

import contextlib
import os
from typing import Any, Mapping

import gym.spaces
import numpy as np
import pytest
import seals  # noqa: F401
import stable_baselines3
import torch as th
from stable_baselines3.common import policies
from torch.utils import data as th_data

from imitation.algorithms.adversarial import airl, common, gail
from imitation.data import rollout, types
from imitation.util import logger, util

ALGORITHM_KWARGS = {
    "airl-ppo": {
        "algorithm_cls": airl.AIRL,
        "model_class": stable_baselines3.PPO,
        "policy_class": policies.ActorCriticPolicy,
    },
    "gail-ppo": {
        "algorithm_cls": gail.GAIL,
        "model_class": stable_baselines3.PPO,
        "policy_class": policies.ActorCriticPolicy,
    },
    "gail-dqn": {
        "algorithm_cls": gail.GAIL,
        "model_class": stable_baselines3.DQN,
        "policy_class": stable_baselines3.dqn.MlpPolicy,
    },
}
IN_CODECOV = "COV_CORE_CONFIG" in os.environ
# Disable SubprocVecEnv tests for code coverage test since
# multiprocessing support is flaky in py.test --cov
PARALLEL = [False] if IN_CODECOV else [True, False]
ENV_NAMES = ["FrozenLake-v1", "CartPole-v1", "Pendulum-v0"]
EXPERT_BATCH_SIZES = [1, 128]


@pytest.fixture(params=ALGORITHM_KWARGS.values(), ids=ALGORITHM_KWARGS.keys())
def _algorithm_kwargs(request):
    """Auto-parametrizes `_rl_algorithm_cls` for the `trainer` fixture."""
    return dict(request.param)


@pytest.fixture
def expert_transitions():
    trajs = types.load("tests/testdata/expert_models/cartpole_0/rollouts/final.pkl")
    trans = rollout.flatten_trajectories(trajs)
    return trans


@contextlib.contextmanager
def make_trainer(
    algorithm_kwargs: Mapping[str, Any],
    tmpdir: str,
    expert_transitions: types.Transitions,
    expert_batch_size: int = 1,
    env_name: str = "seals/CartPole-v0",
    num_envs: int = 1,
    parallel: bool = False,
    convert_dataset: bool = False,
):
    if convert_dataset:
        expert_data = th_data.DataLoader(
            expert_transitions,
            batch_size=expert_batch_size,
            collate_fn=types.transitions_collate_fn,
            shuffle=True,
            drop_last=True,
        )
    else:
        expert_data = expert_transitions

    algorithm_kwargs = dict(algorithm_kwargs)
    _algorithm_cls = algorithm_kwargs.pop("algorithm_cls")
    venv = util.make_vec_env(env_name, n_envs=num_envs, parallel=parallel)
    gen_algo = util.init_rl(venv, verbose=1, **algorithm_kwargs)
    custom_logger = logger.configure(tmpdir, ["tensorboard", "stdout"])

    normalize = isinstance(venv.observation_space, gym.spaces.Box)
    trainer = _algorithm_cls(
        venv=venv,
        normalize_obs=normalize,
        # TODO(adam): remove following line when SB3 PR merged:
        # https://github.com/DLR-RM/stable-baselines3/pull/575
        normalize_reward=normalize,
        demonstrations=expert_data,
        demo_batch_size=expert_batch_size,
        gen_algo=gen_algo,
        log_dir=tmpdir,
        custom_logger=custom_logger,
    )

    try:
        yield trainer
    finally:
        venv.close()


def test_airl_fail_fast(custom_logger, tmpdir):
    venv = util.make_vec_env(
        "seals/CartPole-v0",
        n_envs=1,
        parallel=False,
    )

    gen_algo = util.init_rl(
        venv,
        model_class=stable_baselines3.DQN,
        policy_class=stable_baselines3.dqn.MlpPolicy,
    )
    small_data = rollout.generate_transitions(gen_algo, venv, n_timesteps=20)

    with pytest.raises(TypeError, match="AIRL needs a stochastic policy.*"):
        airl.AIRL(
            venv=venv,
            demonstrations=small_data,
            demo_batch_size=20,
            gen_algo=gen_algo,
            log_dir=tmpdir,
            custom_logger=custom_logger,
        )


@pytest.fixture(params=ALGORITHM_KWARGS.values(), ids=ALGORITHM_KWARGS.keys())
def trainer(request, tmpdir, expert_transitions):
    with make_trainer(request.param, tmpdir, expert_transitions) as trainer:
        yield trainer


def test_train_disc_no_samples_error(trainer: common.AdversarialTrainer):
    with pytest.raises(RuntimeError, match="No generator samples"):
        trainer.train_disc()


def test_train_disc_unequal_expert_gen_samples_error(
    trainer: common.AdversarialTrainer,
    expert_transitions: types.Transitions,
):
    """Test that train_disc raises error when n_gen != n_expert samples."""
    if len(expert_transitions) < 2:  # pragma: no cover
        raise ValueError("Test assumes at least 2 samples.")
    expert_samples = types.dataclass_quick_asdict(expert_transitions)
    gen_samples = types.dataclass_quick_asdict(expert_transitions[:-1])
    with pytest.raises(ValueError, match="n_expert"):
        trainer.train_disc(expert_samples=expert_samples, gen_samples=gen_samples)


@pytest.fixture(params=PARALLEL)
def _parallel(request):
    """Auto-parametrizes `_parallel`."""
    return request.param


@pytest.fixture(params=[False, True])
def _convert_dataset(request):
    """Auto-parametrizes `_parallel`."""
    return request.param


@pytest.fixture(params=[1, 128])
def _expert_batch_size(request):
    """Auto-parameterizes `_expert_batch_size`."""
    return request.param


@pytest.fixture
def trainer_parametrized(
    _algorithm_kwargs,
    _parallel,
    _convert_dataset,
    _expert_batch_size,
    tmpdir,
    expert_transitions,
):
    with make_trainer(
        _algorithm_kwargs,
        tmpdir,
        expert_transitions,
        parallel=_parallel,
        convert_dataset=_convert_dataset,
        expert_batch_size=_expert_batch_size,
    ) as trainer:
        yield trainer


def test_train_disc_step_no_crash(trainer_parametrized, _expert_batch_size):
    transitions = rollout.generate_transitions(
        trainer_parametrized.gen_algo,
        trainer_parametrized.venv,
        n_timesteps=_expert_batch_size,
        truncate=True,
    )
    trainer_parametrized.train_disc(
        gen_samples=types.dataclass_quick_asdict(transitions),
    )


def test_train_gen_train_disc_no_crash(
    trainer_parametrized: common.AdversarialTrainer,
    n_updates: int = 2,
) -> None:
    trainer_parametrized.train_gen(n_updates * trainer_parametrized.gen_train_timesteps)
    trainer_parametrized.train_disc()


@pytest.fixture
def trainer_batch_sizes(
    _algorithm_kwargs,
    _expert_batch_size,
    tmpdir,
    expert_transitions,
):
    with make_trainer(
        _algorithm_kwargs,
        tmpdir,
        expert_transitions,
        expert_batch_size=_expert_batch_size,
    ) as trainer:
        yield trainer


def test_train_disc_improve_D(
<<<<<<< HEAD
    tmpdir, trainer, expert_transitions, expert_batch_size, n_steps=3,
=======
    trainer_batch_sizes,
    tmpdir,
    expert_transitions,
    _expert_batch_size,
    n_steps=3,
>>>>>>> 08b135fd
):
    expert_samples = expert_transitions[:_expert_batch_size]
    expert_samples = types.dataclass_quick_asdict(expert_samples)
    gen_samples = rollout.generate_transitions(
        trainer_batch_sizes.gen_algo,
        trainer_batch_sizes.venv_train,
        n_timesteps=_expert_batch_size,
        truncate=True,
    )
    gen_samples = types.dataclass_quick_asdict(gen_samples)
    init_stats = final_stats = None
    for _ in range(n_steps):
<<<<<<< HEAD
        final_stats = trainer.train_disc(
            gen_samples=gen_samples, expert_samples=expert_samples,
=======
        final_stats = trainer_batch_sizes.train_disc(
            gen_samples=gen_samples,
            expert_samples=expert_samples,
>>>>>>> 08b135fd
        )
        if init_stats is None:
            init_stats = final_stats
    assert final_stats["disc_loss"] < init_stats["disc_loss"]


@pytest.fixture(params=ENV_NAMES)
def _env_name(request):
    """Auto-parameterizes `_env_name`."""
    return request.param


@pytest.fixture
def trainer_diverse_env(_algorithm_kwargs, _env_name, tmpdir, expert_transitions):
    if _algorithm_kwargs["model_class"] == stable_baselines3.DQN:
        pytest.skip("DQN does not support all environments.")
    with make_trainer(
        _algorithm_kwargs,
        tmpdir,
        expert_transitions,
        env_name=_env_name,
    ) as trainer:
        yield trainer


@pytest.mark.parametrize("n_timesteps", [2, 4, 10])
def test_logits_gen_is_high_log_policy_act_prob(
    trainer_diverse_env: common.AdversarialTrainer,
    n_timesteps: int,
):
    """Smoke test calling `logits_gen_is_high` on `AdversarialTrainer`.

    For AIRL, also checks that the function raises
    error on `log_policy_act_prob=None`.

    Args:
        trainer_diverse_env: The trainer to test.
        n_timesteps: The number of timesteps of rollouts to collect.
    """
    trans = rollout.generate_transitions(
        policy=None,
        venv=trainer_diverse_env.venv,
        n_timesteps=n_timesteps,
    )

    obs, acts, next_obs, dones = trainer_diverse_env.reward_train.preprocess(
        trans.obs,
        trans.acts,
        trans.next_obs,
        trans.dones,
    )
    log_act_prob_non_none = th.as_tensor(np.random.rand(n_timesteps))

    for log_act_prob in [None, log_act_prob_non_none]:
        if isinstance(trainer_diverse_env, airl.AIRL) and log_act_prob is None:
            maybe_error_ctx = pytest.raises(TypeError, match="Non-None.*required.*")
        else:
            maybe_error_ctx = contextlib.nullcontext()

        with maybe_error_ctx:
            trainer_diverse_env.logits_gen_is_high(
                obs,
                acts,
                next_obs,
                dones,
                log_act_prob,
            )


@pytest.mark.parametrize("n_samples", [0, 1, 10, 40])
def test_compute_train_stats(n_samples):
    disc_logits_gen_is_high = th.from_numpy(np.random.standard_normal([n_samples]) * 10)
    labels_gen_is_one = th.from_numpy(np.random.randint(2, size=[n_samples]))
    disc_loss = th.tensor(np.random.random() * 10)
    stats = common.compute_train_stats(
        disc_logits_gen_is_high,
        labels_gen_is_one,
        disc_loss,
    )
    for k, v in stats.items():
        assert isinstance(k, str)
        assert isinstance(v, float)<|MERGE_RESOLUTION|>--- conflicted
+++ resolved
@@ -227,15 +227,11 @@
 
 
 def test_train_disc_improve_D(
-<<<<<<< HEAD
-    tmpdir, trainer, expert_transitions, expert_batch_size, n_steps=3,
-=======
     trainer_batch_sizes,
     tmpdir,
     expert_transitions,
     _expert_batch_size,
     n_steps=3,
->>>>>>> 08b135fd
 ):
     expert_samples = expert_transitions[:_expert_batch_size]
     expert_samples = types.dataclass_quick_asdict(expert_samples)
@@ -248,14 +244,9 @@
     gen_samples = types.dataclass_quick_asdict(gen_samples)
     init_stats = final_stats = None
     for _ in range(n_steps):
-<<<<<<< HEAD
-        final_stats = trainer.train_disc(
-            gen_samples=gen_samples, expert_samples=expert_samples,
-=======
         final_stats = trainer_batch_sizes.train_disc(
             gen_samples=gen_samples,
             expert_samples=expert_samples,
->>>>>>> 08b135fd
         )
         if init_stats is None:
             init_stats = final_stats
