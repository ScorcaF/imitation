--- conflicted
+++ resolved
@@ -3,14 +3,10 @@
 import src.imitation  # pytype: disable=import-error
 
 TESTS_REQUIRE = [
-<<<<<<< HEAD
     (
         "seals @ git+https://github.com/HumanCompatibleAI/seals.git"
         "@9df0dd38a7c2240227b29ab2abb69f5a32d9ff5b"
     ),
-=======
-    "seals>=0.1.1",
->>>>>>> ec3f37bc
     "black",
     # remove pin once https://github.com/nedbat/coveragepy/issues/881 fixed
     "coverage==4.5.4",
